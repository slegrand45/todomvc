--- conflicted
+++ resolved
@@ -23,11 +23,7 @@
 body {
 	font: 14px 'Helvetica Neue', Helvetica, Arial, sans-serif;
 	line-height: 1.4em;
-<<<<<<< HEAD
-	background: #eaeaea url('bg.png');
-=======
         background: #eaeaea url('bg.png');
->>>>>>> 1fcceb7c
 	color: #4d4d4d;
 	width: 550px;
 	margin: 0 auto;
