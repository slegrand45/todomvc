<!doctype html>
<html lang="en">
<head>
	<meta charset="utf-8">
	<meta http-equiv="X-UA-Compatible" content="IE=edge,chrome=1">
	<title>Dojo • TodoMVC</title>
	<link rel="stylesheet" href="../../assets/base.css">
	<!-- CSS overrides - remove if you don't need it -->
	<link rel="stylesheet" href="css/app.css">
	<!--[if IE]>
	<script>
		nativeDate = Date;
	</script>
	<script src="../../assets/ie.js"></script>
	<script>
		(function(nativeDate){
			// It appears that the modification to Date constructor done by ie.js negatively affects new Date("X"), ending up a JS error.
			// Using the native Date constructor for that case.
			var origDate = Date;
			Date = function(){
				return (arguments.length == 1 && typeof arguments[0] == "string" ? nativeDate : origDate).apply(this, [].slice.call(arguments, 0));
			};
			Date.prototype = new origDate();
		})(nativeDate);
	</script>
	<![endif]-->
</head>
<body>
    <section id="todoapp" data-dojo-type="todo/app18"></section>
	<footer id="info">
		<p>Double-click to edit a todo</p>
        <p>Created by <a href="http://jamesthom.as/">James Thomas</a> and <a href="https://github.com/edchat">Ed Chatelain</a></p>
	</footer>

	<script src="../../assets/base.js"></script>
	<script>
		require = {
			async: true,
			parseOnLoad: true,
			locale: "en",
			paths: {
<<<<<<< HEAD
				"dijit": "../dijit-1.8"
=======
				"dijit": "../dijit-1.8",
				"todo": "../../todo"
>>>>>>> b6e14c17
			},
			deps: ["dojo/parser", "dojo/domReady!"],
			mvc: {debugBindings: true}
		};
	</script>
	<script src="js/lib/dojo-1.8/dojo.js"></script>
</body>
</html><|MERGE_RESOLUTION|>--- conflicted
+++ resolved
@@ -39,12 +39,8 @@
 			parseOnLoad: true,
 			locale: "en",
 			paths: {
-<<<<<<< HEAD
-				"dijit": "../dijit-1.8"
-=======
 				"dijit": "../dijit-1.8",
 				"todo": "../../todo"
->>>>>>> b6e14c17
 			},
 			deps: ["dojo/parser", "dojo/domReady!"],
 			mvc: {debugBindings: true}
